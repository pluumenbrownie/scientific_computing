import matplotlib.pyplot as plt
import numpy as np
from numpy.typing import NDArray
from scipy.special import erfc
import taichi as ti
from diffusion_algorithms import Jacobi, GaussSeidel, SuccessiveOverRelaxation
from alive_progress import alive_bar

ti.init()


DIFFUSION_CONSTANT = 1.0
N = 50   # gridpoints
dx = 1.0 / N  # gridspacing
dt = 0.15 * dx**2 / DIFFUSION_CONSTANT  # stability condition
total_time = 1.0  # total simulation time
num_steps = int(total_time / dt)  # number of time steps
times = [0, 0.001, 0.01, 0.1, 1.0]  # different times
threshold = [1e-2,1e-3,1e-4,1e-5,1e-6,1e-7,1e-8]
omega = np.linspace(0.5,1.95,10) # typical value for omega


def analytical_solution(x: NDArray, t: float):
    if t == 0:
        return np.zeros_like(x)
    sum_terms = np.zeros_like(x)
    for i in range(50):
        sum_terms += erfc(
            (1 - x + 2 * i) / (2 * np.sqrt(DIFFUSION_CONSTANT * t))
        ) - erfc((1 + x + 2 * i) / (2 * np.sqrt(DIFFUSION_CONSTANT * t)))
    return sum_terms


def compare_to_analytical():
    y_values = np.linspace(0, 1, N)
    fig, ax = plt.subplots()
    analytical = analytical_solution(y_values, 1)
    ax.plot(y_values, analytical, "--", label="Analytical t=1.0")
    
    jacobi = Jacobi(N=N)
    jacobi.run()
    jacobi_result = jacobi.concentration.to_numpy()[N // 2, :]
    ax.plot(y_values, jacobi_result, ".", label=f"Jacobi Iteration")

    gauss = GaussSeidel(N=N)
    gauss.run()
    gauss_result = gauss.concentration.to_numpy()[N // 2, :]
    ax.plot(y_values, gauss_result, ".", label=f"Gauss-Seidel Iteration")

    sov = SuccessiveOverRelaxation(omega=1.8, N=N)
    sov.run()
    sov_result = sov.concentration.to_numpy()[N // 2, :]
    ax.plot(y_values, sov_result, ".", label=f"Succesive Over Relaxation")

    ax.set_xlabel("y")
    ax.set_ylabel("c(y)")
    ax.legend()
    ax.set_title("Comparison of numerical and analytical solutions")
    plt.savefig("local/numerical_analytical.png", dpi=300)
    plt.show()
    plt.close()


def over_relaxation_variable():
    """
    Show iteration count for differing values of omega and different
    grid sizes.
    """
    plot_x = np.linspace(1.6, 1.99, 50)
    sizes = [50, 60, 70, 80, 90]
    with alive_bar(len(sizes) * len(plot_x)) as bar:
        for grid_size in sizes:
            bar.title(f"Size: {grid_size}, {sizes.index(grid_size) + 1}/{len(sizes)}")
            plot_y = []
            for omega in plot_x:
                sov = SuccessiveOverRelaxation(omega=omega, N=grid_size)
                plot_y.append(sov.run())
                bar()
            
            plt.plot(plot_x, plot_y, "o", label=f"N={grid_size}")
    plt.legend()
    plt.title("SOV iterations for differing $\\omega$")
    plt.xlabel("$\\omega$")
    plt.ylabel("Iterations")
    plt.savefig("local/relaxation_variable.png")
    plt.show()
    plt.close()

def convergence_iteration ():
    jacobi_list = []
    gauss_list = []
    sov_list = []

    for th in threshold:
        print("start simulation for jacobi")
        jacobi = Jacobi(N=N, threshold = th)
        iteration = jacobi.run()
        jacobi_list.append(iteration)
    
    for th in threshold:
        print("start simualtion for GaussSeidel")
        gauss = GaussSeidel(N=N, threshold = th)
        iteration = gauss.run()
        gauss_list.append(iteration)
    
    for th in threshold:
        print("start simulation for SOV")
        sov = SuccessiveOverRelaxation(omega = 1.8, N=N, threshold = th)
        iteration = sov.run()
        sov_list.append(iteration)
    
    print("finish simulation")
    return jacobi_list, gauss_list, sov_list

def compare_omega(omega):
    sov_list = []
    for o in omega:
        sov = SuccessiveOverRelaxation(omega = o, N=N, threshold = 1e-5)
        iteration = sov.run()
        sov_list.append(iteration)
    return sov_list


def plot_convergence_ite (jacobi, gauss, sov):
    threshold_log = -np.log10(threshold) # convert to log scale
    plt.plot(threshold_log, jacobi, "o-", color = "red", label = "Jacobi")
    plt.plot(threshold_log, gauss, "o-", color = "green", label = "Gauss-Seidel")
    plt.plot(threshold_log, sov, "o-", color = "blue", label = "SOV")
    plt.legend()
    plt.title("Threshold value vs. Iteration")
    plt.xlabel("P (threshold value = 10^(-P))")
    plt.ylabel("Iterations")
    plt.grid()
    plt.savefig("local/threshold_iterations.png", dpi=300)
    plt.show()


def plot_omega (sov):
    plt.plot(omega, sov, 'o-')
    plt.xlabel("omega value")
    plt.ylabel("iteration")
    plt.title("SOV iteration with different omega values")
    plt.grid()
    plt.show()


if __name__ == "__main__":
<<<<<<< HEAD



    over_relaxation_variable()
=======
    # compare_to_analytical()
    #jacobi, gauss, sov = convergence_iteration()
    #plot_convergence_ite(jacobi,gauss, sov)
    sov = compare_omega(omega)
    plot_omega(sov)
>>>>>>> f2b9e943
<|MERGE_RESOLUTION|>--- conflicted
+++ resolved
@@ -145,15 +145,8 @@
 
 
 if __name__ == "__main__":
-<<<<<<< HEAD
-
-
-
-    over_relaxation_variable()
-=======
     # compare_to_analytical()
     #jacobi, gauss, sov = convergence_iteration()
     #plot_convergence_ite(jacobi,gauss, sov)
     sov = compare_omega(omega)
-    plot_omega(sov)
->>>>>>> f2b9e943
+    plot_omega(sov)